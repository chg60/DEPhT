--- conflicted
+++ resolved
@@ -22,13 +22,8 @@
 from depht.functions.att import find_attachment_site
 from depht.functions.find_homologs import find_homologs
 from depht.functions.mmseqs import assemble_bacterial_mask
-<<<<<<< HEAD
-from depht.functions.multiprocess import CPUS
-from depht.functions.prophage_prediction import predict_prophage_coords, WINDOW
-=======
 from depht.functions.multiprocess import PHYSICAL_CORES
 from depht.functions.prophage_prediction import predict_prophage_coords
->>>>>>> b9048988
 from depht.functions.sniff_format import sniff_format
 from depht.functions.visualization import draw_complete_diagram
 
@@ -94,9 +89,9 @@
                    help=f"which local model should be used [default: "
                         f"{LOCAL_MODELS[0]}]")
     p.add_argument("-c", "--cpus",
-                   metavar="", default=CPUS, type=int,
+                   metavar="", default=PHYSICAL_CORES, type=int,
                    help=f"number of CPU cores to use [default: "
-                        f"{CPUS}]")
+                        f"{PHYSICAL_CORES}]")
     p.add_argument("-n", "--no-draw", action="store_false", dest="draw",
                    help="don't draw genome diagram for identified prophage(s)")
     p.add_argument("-m", "--mode",
