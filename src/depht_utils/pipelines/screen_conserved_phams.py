import argparse
import binascii
import math
import pathlib
import sys

import bitarray
from Bio import SeqIO

from depht_utils.data.defaults import SHELL_DB_DEFAULTS as DEFAULTS
from depht_utils.functions.fileio import (
    read_gene_index_file,
    read_cluster_index_file,
    write_gene_hex_value_file)

# GLOBAL VARIABLES
# -----------------------------------------------------------------------------
NAME = DEFAULTS["name"]

BINARY_TO_HEX_PLACES = 4

REP_THRESHOLD = 0.75


# MAIN FUNCTIONS
# -----------------------------------------------------------------------------
def parse_screen_conserved_phams(unparsed_args):
    parser = argparse.ArgumentParser()

    parser.add_argument("input_dir", type=pathlib.Path)
    parser.add_argument("output_dir", type=pathlib.Path)
    parser.add_argument("gene_index", type=pathlib.Path)
    parser.add_argument("cluster_index", type=pathlib.Path)

    parser.add_argument("-n", "--name", type=str, default=NAME) 
    parser.add_argument("-rt", "--representation_threshold", type=float,
                        default=REP_THRESHOLD)

    args = parser.parse_args(unparsed_args)
    return args


def screen_conserved_phams(input_dir, output_dir, gene_index, cluster_index,
                           rep_threshold=REP_THRESHOLD, name=NAME):
    """Function to mark putative shell genome content simply by
    identifying subclade-specific conserved gene clusters.

    :param input_dir: Path to dir containing protein cluster fasta-alignments
    :type input_dir: pathlib.Path
    :param output_dir:  Path to write conservation hexadecimal output
    :type output_dir: pathlib.Path
    :param gene_index: Path to gene index and relevant metadata file
    :type gene_index: pathlib.Path
    :param cluster_index: Path to a csv table mapping genomes to clusters.
    :type cluster_index: pathlib.Path
    """
    # Read in index and cluster data
    gene_data = read_gene_index_file(gene_index) 
    cluster_data = read_cluster_index_file(cluster_index)
    record_cluster_map = get_record_cluster_map(cluster_data)

    # Initialize bitarray list data structure
    gene_rep_bitarrays = [None] * len(gene_data)
    for input_file in input_dir.iterdir():
        if input_file.suffix != ".fasta":
            continue
        
        gene_records = [record for record in SeqIO.parse(input_file, "fasta")]

        # Ascertain the conservation bitarray value from the members of
        # a protein sequence cluster
        cluster_rep_bitarray = get_cluster_rep_bitarray(
                                            gene_records, gene_data,
                                            cluster_data, record_cluster_map,
                                            rep_threshold)
        
        for gene_record in gene_records:
            gene_rep_bitarrays[int(gene_record.id)] = cluster_rep_bitarray

    # Convet the bitarrays to hexadecimal representations
    gene_rep_hex_values = [binascii.b2a_hex(bitarray.tobytes())
                           for bitarray in gene_rep_bitarrays]

<<<<<<< HEAD
=======
    # Write the hexadecimal values in order found in the gene index
>>>>>>> 83e31034
    gene_hex_value_file = output_dir.joinpath(name).with_suffix(".pbv")
    write_gene_hex_value_file(gene_hex_value_file, gene_rep_hex_values)


def get_cluster_rep_bitarray(gene_records, gene_data, cluster_data,
                             record_cluster_map, rep_threshold):
    """Function to calculate the bitarray value of a protein sequence cluster
    using the frequency of appearence within the clades of their respective
    hosts.

    :param gene_records: SeqRecord objects of the protein sequence cluster
    :type gene_records: list
    :param gene_data: Index and relevant metadata for each protein sequence
    :type gene_data: dict
    :param cluster_data: 2D-array of Sequence IDs grouped by clade membership
    :type cluster_data: list
    :param record_cluster_map: Sequence ID to cluster lookup map.
    :type record_cluster_map: dict
    :param rep_threshold: Cutoff for orthologous proteins to be shell content
    :type rep_threshold: float
    """
    cluster_representation_sets = [set() for _ in range(len(cluster_data))]

    # Create sets of all the host IDs for each protein sequence
    # in the sequence cluster
    for record in gene_records:
        gene_data_dict = gene_data.get(record.id, None)

        if gene_data_dict is None:
            continue

        parent = gene_data_dict["parent"]

        cluster_num = record_cluster_map.get(parent, None)

        if cluster_num is None:
            continue

        cluster_representation_sets[cluster_num].add(parent)

    # Intialize a bitarray to the size of the number of clades
    bit_array_size = len(cluster_data)
    cluster_rep_bitarray = bitarray.bitarray([0] * bit_array_size)

    # Flip bits depending on the frequency of appearence within
    # host sequence clades
    for i, cluster_rep_set in enumerate(cluster_representation_sets):
        representation = len(cluster_rep_set) / len(cluster_data[i])

        if representation < rep_threshold:
            continue

        cluster_rep_bitarray[i] = 1

    return cluster_rep_bitarray


def get_record_cluster_map(cluster_data):
    record_cluster_map = {}

    for index, record_names in enumerate(cluster_data):
        for record_name in record_names:
            record_cluster_map[record_name] = index

    return record_cluster_map


def main(unparsed_args):
    args = parse_screen_conserved_phams(unparsed_args)
    screen_conserved_phams(args.input_dir, args.output_dir, args.gene_index,
                           args.cluster_index, name=args.name,
                           rep_threshold=args.representation_threshold)


if __name__ == "__main__":
    main(sys.argv[1:])<|MERGE_RESOLUTION|>--- conflicted
+++ resolved
@@ -19,7 +19,7 @@
 
 BINARY_TO_HEX_PLACES = 4
 
-REP_THRESHOLD = 0.75
+REP_THRESHOLD = 0.60
 
 
 # MAIN FUNCTIONS
@@ -32,7 +32,7 @@
     parser.add_argument("gene_index", type=pathlib.Path)
     parser.add_argument("cluster_index", type=pathlib.Path)
 
-    parser.add_argument("-n", "--name", type=str, default=NAME) 
+    parser.add_argument("-n", "--name", type=str, default=NAME)
     parser.add_argument("-rt", "--representation_threshold", type=float,
                         default=REP_THRESHOLD)
 
@@ -81,10 +81,7 @@
     gene_rep_hex_values = [binascii.b2a_hex(bitarray.tobytes())
                            for bitarray in gene_rep_bitarrays]
 
-<<<<<<< HEAD
-=======
     # Write the hexadecimal values in order found in the gene index
->>>>>>> 83e31034
     gene_hex_value_file = output_dir.joinpath(name).with_suffix(".pbv")
     write_gene_hex_value_file(gene_hex_value_file, gene_rep_hex_values)
 
