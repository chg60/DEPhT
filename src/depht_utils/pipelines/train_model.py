--- conflicted
+++ resolved
@@ -18,16 +18,10 @@
 from depht_utils.data import PARAMETERS
 from depht_utils.functions.train_classifier import train_classifier
 
-<<<<<<< HEAD
-MODEL_DIR = pathlib.Path().home().joinpath(".depht/models")
-WINDOW = 55
-=======
-
 DEPHT_DIR = pathlib.Path().home().joinpath(
                             GLOBAL_VARIABLES["model_storage"]["home_dir"])
 MODEL_DIR = DEPHT_DIR.joinpath(GLOBAL_VARIABLES["model_storage"]["model_dir"])
 WINDOW = PARAMETERS["classifier"]["window"]
->>>>>>> b9048988
 
 
 def parse_args(unparsed_args):
@@ -46,8 +40,7 @@
                    help=f"number of genes to average features over "
                         f"[default: {WINDOW}]")
     p.add_argument("-c", "--cpu-cores", type=int, default=CPUS,
-                   help=f"number of cpu cores to use "
-                        f"[default: {CPUS}]")
+                   help=f"number of cpu cores to use [default: {CPUS}]")
     return p.parse_args(unparsed_args)
 
 
