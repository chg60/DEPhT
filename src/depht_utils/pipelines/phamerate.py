"""
Utility script to perform pham assembly with MMseqs2.
"""

import argparse
import json
import pathlib
import shutil
import sys

from depht.functions import mmseqs
from depht.functions.fasta import parse_fasta
from depht_utils.classes.database import Database, Pham


def parse_phamerate_args(unparsed_args):
    """

    :param arguments:
    :return:
    """
    p = argparse.ArgumentParser(description=__doc__)

    p.add_argument("fasta", type=pathlib.Path,
                   help="path to the FASTA file containing genes to phamerate")
    p.add_argument("outdir", type=pathlib.Path,
                   help="directory where file I/O can occur")
    p.add_argument("param_file", type=pathlib.Path,
                   help="path to the JSON file of MMseqs2 parameters to use")

    return p.parse_args(unparsed_args)


def parse_param_file(param):
    """
    Attempts to parse a given parameter file in JSON format to two
    tuples of first-iter and second-iter parameter sets for MMseqs2.

    :param param: the path to a JSON-formatted parameter file
    :type param: pathlib.Path
    :return: first_iter, second_iter
    """
    with param.open("r") as param_handle:
        param = json.load(param_handle)

    first_iter_dict = param.get("first_iteration")
    a = first_iter_dict.get("--cluster-mode")       # Define clustermode
    b = first_iter_dict.get("--cluster-steps")      # Define clustersteps
    c = first_iter_dict.get("-s")                   # Define sensitivity
    d = first_iter_dict.get("--min-seq-id")         # Define min-seq-id
    e = first_iter_dict.get("-c")                   # Define coverage
    f = first_iter_dict.get("-e")                   # Define e-value
    first_iter = (a, b, c, d, e, f)

    second_iter_dict = param.get("second_iteration")
    if second_iter_dict is None:
        second_iter = None
    else:
        g = second_iter_dict.get("--min-seq-id")        # Define min-seq-id
        h = second_iter_dict.get("-c")                  # Define coverage
        j = second_iter_dict.get("-e")                  # Define e-value
        second_iter = (g, h, j)

    return first_iter, second_iter


def phamerate(sequence_db, db, tmpdir, first_iter, second_iter=None):
    """

    :param sequence_db: path to the MMseqs2 sequence database
    :type sequence_db: pathlib.Path
    :param db: database of geneids/translations being phamerated
    :type db: Database
    :param tmpdir:
    :type tmpdir: pathlib.Path
    :param first_iter:
    :type first_iter: tuple
    :param second_iter:
    :type second_iter: tuple
    :return:
    """
    # Refresh tmpdir
    if not tmpdir.is_dir():
        tmpdir.mkdir(parents=False)

    temp_phams = list()

    # First iteration paths
    cluster_db = tmpdir.joinpath("clusterDB")
    seqfile_db = tmpdir.joinpath("seqfileDB")
    first_iter_out = tmpdir.joinpath("first_iter_out.txt")

    # Expand first iteration parameter set
    cmode, cstep, sens, ident, cover, evalue = first_iter

    # Cluster database using given parameters
    mmseqs.mmseqs_cluster(sequence_db, cluster_db, tmpdir, cmode, cstep, sens,
                          ident, cover, evalue)
    mmseqs.mmseqs_createseqfiledb(sequence_db, cluster_db, seqfile_db)
    mmseqs.mmseqs_result2flat(sequence_db, sequence_db, seqfile_db,
                              first_iter_out)
    first_iter_phams = mmseqs.parse_mmseqs(first_iter_out)

    if second_iter:
        # Second iteration paths
        profile_db = tmpdir.joinpath("profileDB")
        consensus_db = tmpdir.joinpath("consensusDB")
        align_db = tmpdir.joinpath("alignDB")
        result_db = tmpdir.joinpath("resultDB")
        hmm_seqfile_db = tmpdir.joinpath("hmmSeqfileDB")
        second_iter_out = tmpdir.joinpath("second_iter_out.txt")

        # Expand second iteration parameter set
        ident, cover, evalue = second_iter

        # Cluster profiles using given parameters
        mmseqs.mmseqs_result2profile(sequence_db, cluster_db, profile_db)
        mmseqs.mmseqs_profile2consensus(profile_db, consensus_db)
        mmseqs.mmseqs_search(profile_db, consensus_db, align_db, tmpdir,
                             ident, cover, evalue)
        mmseqs.mmseqs_clust(consensus_db, align_db, result_db)
        mmseqs.mmseqs_createseqfiledb(sequence_db, result_db, hmm_seqfile_db)
        mmseqs.mmseqs_result2flat(sequence_db, sequence_db, hmm_seqfile_db,
                                  second_iter_out)
        second_iter_phams = mmseqs.parse_mmseqs(second_iter_out)

        lookup = dict()
        for phamid, pham_geneids in first_iter_phams.items():
            for pham_geneid in pham_geneids:
                lookup[pham_geneid] = phamid

        for source_id, source_geneids in second_iter_phams.items():
            all_pham_geneids = set()
            for source_geneid in source_geneids:
                target_id = lookup[source_geneid]
                for target_geneid in first_iter_phams[target_id]:
                    all_pham_geneids.add(target_geneid)
            all_pham_geneids = list(all_pham_geneids)
            all_pham_translations = [db.get_translation_from_geneid(x) for x in
                                     all_pham_geneids]
            temp_phams.append(Pham(all_pham_geneids, all_pham_translations))

    else:
        for pham_id, all_pham_geneids in first_iter_phams.items():
            all_pham_translations = [db.get_translation_from_geneid(x) for x in
                                     all_pham_geneids]
            temp_phams.append(Pham(all_pham_geneids, all_pham_translations))

    return temp_phams


def execute_phamerate_pipeline(fasta, outdir, param_file):
    tempdir = outdir.joinpath("temp")

    # Make sure outdir and tmpdir exist
    if not outdir.is_dir():
        outdir.mkdir(parents=True)
    if not tempdir.is_dir():
        tempdir.mkdir(parents=False)

    # Read fasta file and build database instance
    geneids, translations = parse_fasta(fasta)
    input_db = Database(geneids, translations)

    # Create mmseqsdb
    nr_fasta = outdir.joinpath("genes.fasta")
    with nr_fasta.open("w") as fh:
        fh.write(repr(input_db))
    mmseqsdb = tempdir.joinpath("sequenceDB")
    mmseqs.mmseqs_createdb(nr_fasta, mmseqsdb)

    # Read parameters
    first_iter_params, second_iter_params = parse_param_file(param_file)

    # Phamerate!
    phams = phamerate(mmseqsdb, input_db, tempdir, first_iter_params,
                      second_iter_params)

    # Write fasta file for each pham
    for i, pham in enumerate(phams):
        pham_fasta = outdir.joinpath(f"pham_{i}.fasta")
        pham_translations = pham.get_translations()

        for translation in pham_translations:
            for geneid in input_db.get_geneids_from_translation(translation):
                try:
                    pham.add_gene(geneid, translation)
                except ValueError:
                    pass    # geneid already in

        with pham_fasta.open("w") as fh:
            fh.write(str(pham))

    # Clean up temporary directory
    shutil.rmtree(tempdir)

<<<<<<< HEAD
    nr_fasta.unlink()
=======
    # Clean up temporary mulitple sequence fasta file
    if nr_fasta.is_file():
        nr_fasta.unlink()
>>>>>>> 83e31034


def main(unparsed_args):
    args = parse_phamerate_args(unparsed_args)

    execute_phamerate_pipeline(args.fasta, args.outdir, args.param_file)


if __name__ == "__main__":
    # If no args given, add help flag
    if len(sys.argv) == 1:
        sys.argv.append("-h")

    main(sys.argv[1:])<|MERGE_RESOLUTION|>--- conflicted
+++ resolved
@@ -194,13 +194,9 @@
     # Clean up temporary directory
     shutil.rmtree(tempdir)
 
-<<<<<<< HEAD
-    nr_fasta.unlink()
-=======
     # Clean up temporary mulitple sequence fasta file
     if nr_fasta.is_file():
         nr_fasta.unlink()
->>>>>>> 83e31034
 
 
 def main(unparsed_args):
