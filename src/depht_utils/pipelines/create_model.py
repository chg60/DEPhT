--- conflicted
+++ resolved
@@ -16,30 +16,16 @@
 from depht.functions.sniff_format import sniff_format
 from depht_utils.data import PARAMETERS
 from depht_utils.functions import fileio
-<<<<<<< HEAD
-=======
-from depht_utils.pipelines.curate_gene_clusters import (
-                                                    curate_gene_clusters)
->>>>>>> b9048988
 from depht_utils.pipelines.build_HMM_db import build_HMM_db
 from depht_utils.pipelines.build_reference_db import build_reference_db
 from depht_utils.pipelines.curate_gene_clusters import (
-    curate_gene_clusters,
-    DEFAULTS as CURATION_DEFAULTS)
+    curate_gene_clusters)
 from depht_utils.pipelines.index_sequences import index_sequences
 from depht_utils.pipelines.phamerate import (execute_phamerate_pipeline,
                                              parse_param_dict)
 from depht_utils.pipelines.screen_conserved_phams import (
-<<<<<<< HEAD
-    screen_conserved_phams, REP_THRESHOLD)
-from depht_utils.pipelines.train_model import train_model, WINDOW
-
-MODELS_DIR = DEPHT_DIR.joinpath("models")
-DEFAULT_CONFIG = PACKAGE_DIR.joinpath("data/defaults.json")
-=======
-                                                    screen_conserved_phams)
+    screen_conserved_phams)
 from depht_utils.pipelines.train_model import train_model
->>>>>>> b9048988
 
 
 def parse_args(unparsed_args):
@@ -98,13 +84,8 @@
 
 
 def create_model(model_name, phage_sequences, bacterial_sequences,
-<<<<<<< HEAD
-                 verbose=False, config_file=DEFAULT_CONFIG, force=False,
+                 verbose=False, config_file=None, force=False,
                  cpus=1, annotate=False):
-=======
-                 verbose=False, config_file=None, force=False,
-                 cpus=LOGICAL_CORES, annotate=False):
->>>>>>> b9048988
     # Load master configuration file, which contains paths for
     # configuration of sub-pipelines
     config = load_config(config_file)
