"""
Prophicient scans bacterial genomes looking for prophages. Regions
identified as prophage candidates are further scrutinized, and
attachment sites identified as accurately as possible before
prophage extraction and generating the final report.
"""
import argparse
import pathlib
import shutil
import sys
from datetime import date, datetime

from Bio import SeqIO
from Bio.SeqFeature import FeatureLocation, SeqFeature

from prophicient import PACKAGE_DIR
from prophicient.classes.prophage import Prophage
from prophicient.functions import blastn, gene_prediction
from prophicient.functions.fasta import write_fasta
from prophicient.functions.att import find_attachment_site
from prophicient.functions.find_homologs import find_homologs
<<<<<<< HEAD
from prophicient.functions.multiprocess import CPUS
from prophicient.functions.prophage_prediction import (
                                contig_to_dataframe, predict_prophage_genes,
                                predict_prophage_coords)
=======
from prophicient.functions.gene_prediction import *
from prophicient.functions.multiprocess import CPUS, parallelize
from prophicient.functions.prefilter import prefilter_genome, realign_subrecord
from prophicient.functions.prophage_prediction import *
>>>>>>> bfe65bfc
from prophicient.functions.visualization import prophage_diagram

# GLOBAL VARIABLES
# -----------------------------------------------------------------------------
TEMP_DIR = pathlib.Path("/tmp/Prophicient/")
DATABASES_DIR = PACKAGE_DIR.joinpath("data/databases")
REFERENCES_DB = DATABASES_DIR.joinpath("Mycobacteria")
FUNCTIONS_DB = DATABASES_DIR.joinpath("functions")

DATE = date.today().strftime("%d-%b-%Y").upper()

MIN_LENGTH = 20000      # Don't annotate short contigs
META_LENGTH = 100000    # Medium-length contigs -> use metagenomic mode
EXTENSION = 20000
MIN_KMER_SCORE = 5


def parse_args(arguments):
    """
    Parse command line arguments.

    :param arguments: command line arguments that program was invoked with
    :type arguments: list
    :return: parsed_args
    """
    parser = argparse.ArgumentParser(description=__doc__)
    parser.add_argument("infile", type=pathlib.Path,
                        help="path to a FASTA nucleotide sequence file to "
                             "scan for prophages")
    parser.add_argument("outdir", type=pathlib.Path,
                        help="path where output files should be written")
    parser.add_argument("--gff3", type=pathlib.Path,
                        help="path to a GFF3 file, bypasses auto-annotation")
    parser.add_argument("--verbose", action="store_true",
                        help="toggles verbosity of pipeline")
    parser.add_argument("--no-graphics", action="store_true",
                        help="don't output genome map PDFs for identified "
                             "prophages")
    parser.add_argument("--cpus", type=int, default=CPUS,
                        help=f"number of processors to use [default: {CPUS}]")
    return parser.parse_args(arguments)


def main(arguments):
    """
    Main function that interfaces with command line args and the
    program workflow.

    :param arguments: command line arguments
    :type arguments: list
    """
    args = parse_args(arguments)

    # Verify that the input filepath is valid
    infile = args.infile
    if not infile.is_file():
        print(f"'{str(infile)}' is not a valid input file - exiting...")
        sys.exit(1)

    outdir = args.outdir
    if not outdir.is_dir():
        print(f"'{str(outdir)}' does not exist - creating it...")
        outdir.mkdir(parents=True)

    gff3 = args.gff3
    if gff3 and not gff3.is_file():
        print(f"GFF3 file '{str(gff3)}' does not exist - rollback to "
              f"auto-annotate...")
        gff3 = None

    cpus = args.cpus
    verbose = args.verbose
    diagram = not args.no_graphics

    # Mark program start time
    mark = datetime.now()
    find_prophages(infile, outdir, gff3, cpus, verbose, diagram)
    # execute_prophicient(args.infile, args.outdir, args.database,
    #                     cores=args.cpus, verbose=args.verbose)
    print(f"\nTotal runtime: {str(datetime.now() - mark)}")


def find_prophages(fasta, outdir, gff3=None, cpus=CPUS, verbose=False,
                   diagram=True, extension=EXTENSION):
    """
    Runs through all steps of prophage prediction:

    * auto-annotation with Pyrodigal (skip if gff3)
    * predict prophage genes using binary classifier
    * identify prophage regions
    * identify phage genes in prophage regions
    * detect attL/attR
    * extract final prophage sequences

    :param fasta: the path to a fasta nucleotide sequence file
    containing a mycobacterial genome to find prophages in
    :type fasta: pathlib.Path
    :param outdir: the path to a directory where output files should
    be written
    :type outdir: pathlib.Path
    :param gff3: (optional) the path to a GFF3 file with an annotation
    for the indicated fasta file
    :type gff3: pathlib.Path
    :param cpus: the maximum number of processors to use
    :type cpus: int
    :param verbose: should progress messages be printed along the way?
    :type verbose: bool
    :param diagram: should genome diagrams be created at the end?
    :type diagram: bool
    :param extend_by: number of basepairs to extend predicted prophage regions
    :type extend_by: int
    """
    if verbose:
        print("Loading FASTA file...")
    # Mark FASTA load start
    mark = datetime.now()
    # Parse FASTA file - only keep contigs longer than MIN_LENGTH
    contigs = [x for x in SeqIO.parse(fasta, "fasta") if len(x) >= MIN_LENGTH]
    # Print FASTA load time
    print(f"FASTA load: {str(datetime.now() - mark)}")

    if verbose:
        print("Beginning annotation...")
    # Mark annotation start
    mark = datetime.now()
    # TODO: add mechanism for skipping pyrodigal auto-annotation by
    #  associating records with gff3 file features
    if gff3:
        if verbose:
            print(f"\tUsing gff3 file '{str(gff3)}'...")
        # TODO: check each record's length against MIN_LENGTH - still
        #  skip these to be consistent
        pass
    else:
        if verbose:
            print("\tNo gff3 file - using Pyrodigal and Aragorn...")
        for contig in contigs:
            # Annotate record CDS & t(m)RNA features in-place
            gene_prediction.annotate_contig(contig, len(contig) < META_LENGTH)
    # Print annotation time
    print(f"Annotation: {str(datetime.now() - mark)}")

    if verbose:
        print("Looking for high-probability prophage regions...")
    # Mark prophage prediction start
    mark = datetime.now()
    # Get dataframes of CDS features for binary classification
    dataframes = [contig_to_dataframe(contig) for contig in contigs]
    # Perform binary classification of contig CDS features
    gene_predictions = [predict_prophage_genes(df) for df in dataframes]
    # Initial pass at prophage identification
    prophage_predictions = [predict_prophage_coords(x, y, extend_by=extension)
                            for x, y in zip(contigs, gene_predictions)]
    print(prophage_predictions)

    # Print prophage prediction time
    print(f"Prediction: {str(datetime.now() - mark)}")

    # Create temporary dir, if it doesn't exist.
    # If it does, destroy the existing first
    if TEMP_DIR.is_dir():
        shutil.rmtree(TEMP_DIR)
    TEMP_DIR.mkdir()

    # Search for phage gene remote homologs and annotate the bacterial sequence
    mark = datetime.now()
    search_for_prophage_region_homology(contigs, prophage_predictions,
                                        FUNCTIONS_DB, TEMP_DIR, cores=CPUS)
    print(f"Homology search: {str(datetime.now() - mark)}")

    prophages = load_initial_prophages(contigs, prophage_predictions)

    if len(prophages) == 0:
        print(f"No complete prophages found in {str(fasta)}. PHASTER may "
              f"be able to identify partial (dead) prophages.")
        return

    # Detect attachment sites, where possible, for the predicted prophage
    mark = datetime.now()
    detect_att_sites(prophages, REFERENCES_DB, extension*2, TEMP_DIR)
    print(f"Att search: {str(datetime.now() - mark)}")

    prophage_records = [prophage.record for prophage in prophages]
    # TODO: add parallel hhsearch to find essential phage functions:
    #  overwrite "hypothetical function" in cds.qualifiers["product"][0]
    # TODO: add attachment core detection
    # TODO: clean up final prophage annotations (add qualifiers for gene and
    #  locus_tag, and maybe gene features for each CDS/tRNA/tmRNA)

    if verbose:
        print("Generating final reports...")
    mark = datetime.now()
    for prophage in prophage_records:
        genbank_filename = outdir.joinpath(f"{prophage.id}.gbk")
        SeqIO.write(prophage, genbank_filename, "genbank")
        if diagram:
            diagram_filename = outdir.joinpath(f"{prophage.id}.pdf")
            prophage_diagram(prophage, diagram_filename)
    print(f"File Dumps: {str(datetime.now() - mark)}")


# HELPER FUNCTIONS
# -----------------------------------------------------------------------------
def load_initial_prophages(contigs, prophage_predictions):
    """Creates Prophage objects from initial prophage prediction coordinates
    and their respective parent SeqRecord objects.

    :param contigs: SeqRecord nucleotide sequence objects
    :type contigs: list[Bio.SeqRecord.SeqRecord]
    :param prophage_predictions: Coordinates for predicted prophages
    :type prophage_predictions: list[list]
    :return: Prophage objects that contain putative sequences and coordinates
    :rtype: list
    """
    prophages = []
    for contig_index, contig in enumerate(contigs):
        # Retrieve the contig seqrecord associated with the coordinates
        contig_predictions = prophage_predictions[contig_index]
        for prophage_index, prophage_coordinates in enumerate(
                                                    contig_predictions):
            # Create a prophage ID from the SeqRecord ID
            prophage_id = "".join(["prophi", contig.id,
                                   "-", str((prophage_index+1))])
            start = prophage_coordinates[0]
            end = prophage_coordinates[1]

            prophage = Prophage(contig, prophage_id, start=start, end=end)
            prophages.append(prophage)

    return prophages


def get_reference_map_from_sequence(sequence, sequence_name,
                                    reference_db_path, temp_dir):
    """Maps sequence BLASTn aligned reference genome IDs to their respective
    alignment result data.

    :param sequence: Query sequence to be aligned to the reference database
    :type sequence: str
    :param sequence_name: Name of the query sequence to be aligned
    :type sequence_name: str
    :param reference_db_path: Path to the database of references to search
    :type referrence: pathlib.Path
    :param temp_dir: Working directory to place BLASTn inputs and outputs
    :type temp_dir: pathlib.Path
    :return: A map of aligned reference genome IDs to alignment result data
    """
    sequence_path = temp_dir.joinpath(".".join([sequence_name, "fasta"]))

    # Write the sequence to a fasta file in the temp directory
    write_fasta(sequence_path, [sequence_name], [sequence])

    # Try to retrieve reference results for the sequence to the references
    try:
        blast_results = blastn.blast_references(
                                sequence_path, reference_db_path, temp_dir)
    # If there are no good alignments, return an empty list
    except blastn.SignificantAlignmentNotFound:
        blast_results = []

    reference_map = dict()
    for blast_result in blast_results:
<<<<<<< HEAD
        # Checks to see if the sequence refeernce ID has already been stored
        exists = reference_map.get(blast_result["sseqid"], None)

        # If it has been, continue
        if exists is not None:
            continue

        reference_map[blast_result["sseqid"]] = blast_result
=======
        result_exists = reference_map.get(blast_result["sseqid"], False)

        if not result_exists:
            reference_map[blast_result["sseqid"]] = blast_result
>>>>>>> bfe65bfc

    return reference_map


def search_for_prophage_region_homology(contigs, prophage_predictions,
                                        functions_db, temp_dir, cores=1,
                                        min_size=150):
    """In predicted prophage regions, annotate gene translations on the
    given bacterial sequence contig.

    :param contigs: Bacterial sequence contigs
    :type contigs: list
    :param prophage_predictions: Coordinates of predicted prophages
    :type prophage_predictions: list
    :param functions_db: Path to the database with prophage gene homologs.
    :type functions_db: pathlib.Path
    :param temp_dir: Path to place result files.
    :type temp_dir: pathlib.Path
    :param cores: Number of HHsearch process to create.
    :type cores: int
    :param min_size: Minimum length threshold of gene translations.
    :type min_size: int
    """
    translations_dir = temp_dir.joinpath("gene_translations")
    translations_dir.mkdir()

    gene_id_feature_map = dict()
    for contig_index, contig in enumerate(contigs):
        contig_predictions = prophage_predictions[contig_index]

        cds_num = 0
        for feature in contig.features:
            if feature.type != "CDS":
                continue
            gene_id = "_".join([contig.id, str(cds_num)])
            feature.qualifiers["locus_tag"] = [gene_id]

            trans = feature.translate(contig.seq,
                                      table=11, to_stop=True)
            feature.qualifiers["translation"] = [trans]

            feature.qualifiers["product"] = ["hypothetical protein"]

            cds_num += 1
            if len(trans) < min_size:
                continue

            for coordinates in contig_predictions:
                if (feature.location.end > coordinates[0] and
                        feature.location.end < coordinates[1]):
                    gene_id_feature_map[gene_id] = feature
                    file_path = translations_dir.joinpath(gene_id).with_suffix(
                                                                    ".fasta")

                    write_fasta(file_path, [gene_id], [trans])
                    break

    hhresults_dir = temp_dir.joinpath("hhresults")
    hhresults_dir.mkdir()

    homologs = find_homologs(translations_dir, hhresults_dir, functions_db,
                             cores=cores, verbose=True)

    for gene_id, product in homologs:
        feature = gene_id_feature_map[gene_id]

        feature.qualifiers["product"] = [product]


def detect_att_sites(prophages, reference_db_path, extension,
                     temp_dir, min_kmer_score=5):
    """Detect attachment sites demarcating predicted prophage regions from
    the bacterial contig.

    :param prophages: Predicted prophages
    :type prophages: list
    :param reference_db_path: Path to the database with reference sequences
    :type reference_db_path: pathlib.Path
    :param extension: Internal length of the prophage to check for att sites
    :type extension: int
    :param temp_dir: Path to place result files.
    :type temp_dir: pathlib.Path
    :param min_kmer_score: Minimum length threshold of attachment sites.
    :type min_kmer_score: int
    """
    for prophage in prophages:
<<<<<<< HEAD
        working_dir = temp_dir.joinpath(prophage.id) 
        working_dir.mkdir()
=======
        half = len(prophage.seq) // 2
        if extension > half:
            extension = half
>>>>>>> bfe65bfc

        l_sequence = str(prophage.seq[:extension])
        l_sequence_name = "_".join([prophage.id, "L", "extension"])
        l_reference_map = get_reference_map_from_sequence(
                                                l_sequence, l_sequence_name,
                                                reference_db_path, working_dir)

        r_sequence = str(prophage.seq[-1*(extension):])
        r_sequence_name = "_".join([prophage.id, "R", "extension"])
        r_reference_map = get_reference_map_from_sequence(
                                                r_sequence, r_sequence_name,
                                                reference_db_path, working_dir)

        reference_ids = list(set(l_reference_map.keys()).intersection(
                             set(r_reference_map.keys())))

        reference_data = [
                (l_reference_map[reference_id], r_reference_map[reference_id])
                for reference_id in reference_ids]
        reference_data.sort(key=lambda x: x[0]["evalue"] + x[1]["evalue"])

        new_coords = None
        for data_tuple in reference_data:
            l_data = data_tuple[0]
            r_data = data_tuple[1]

            left_ref_range = range(int(l_data["sstart"]),
                                   int(l_data["send"]))
            right_ref_range = range(int(r_data["sstart"]),
                                    int(r_data["send"]))

            overlap_range = set(left_ref_range).intersection(
                                                    set(right_ref_range))
            overlap_len = len(overlap_range)

            if overlap_len >= min_kmer_score:
                l_qend = int(l_data["qend"])
                attL = l_sequence[l_qend-overlap_len-1:l_qend]

                r_qstart = int(r_data["qstart"])
                attR = r_sequence[r_qstart-1:r_qstart+overlap_len]

                print(attL)
                print(attR)
                print(r_data["sseq"][:overlap_len+1])
                print(r_data["sseqid"])

                new_start = (prophage.start +
                             int(data_tuple[0]["qend"]) - overlap_len)
                new_end = (prophage.end -
                           (extension - int(data_tuple[1]["qstart"])) +
                           overlap_len)
                new_coords = (new_start, new_end)

                break

        if not new_coords:
            l_origin = extension // 2
            r_origin = extension // 2
            if reference_data:
                data_tuple = reference_data[0]

                l_end = int(data_tuple[0]["qend"])
                if l_end < l_origin:
                    l_origin = l_end

                r_start = int(data_tuple[1]["qstart"])
                if r_start > r_origin:
                    r_origin = r_start

<<<<<<< HEAD
            kmer_data = find_attachment_site(l_sequence, r_sequence,
                                             l_origin, r_origin,
                                             k=min_kmer_score)
            if kmer_data[2] >= min_kmer_score:
=======
            kmer_data = kmer_count_attachment_site(
                                            l_sequence, r_sequence,
                                            l_anchor, r_anchor,
                                            k=min_kmer_score)
            print(kmer_data[2])
            if kmer_data[3] >= min_kmer_score:
>>>>>>> bfe65bfc
                new_start = (prophage.start +
                             kmer_data[0].location.start)
                new_end = ((prophage.end - extension) +
                           kmer_data[1].location.end)
                new_coords = (new_start, new_end)
            else:
                new_coords = (prophage.start, prophage.end)

        prophage.set_coordinates(*new_coords)
        print(f"({new_coords[0]}, {new_coords[1]})")


def extract_prodigal_features(record, prodigal_output_path):
    with prodigal_output_path.open(mode="r") as filehandle:
        prodigal_output = "".join(filehandle.readlines())

    prodigal_genes = PRODIGAL_FORMAT.findall(prodigal_output)

    # Iterate over prodigal_genes (regex "hits" from Prodigal file...)
    for gene in prodigal_genes:
        gene_num = int(gene[0])
        start = int(gene[1]) - 1
        end = int(gene[2])
        strand = int(gene[3])
        partial = int(gene[4])
        start_codon = gene[5]
        rbs_type = gene[6]
        rbs_spacer = gene[7]
        gc_pct = gene[8]

        # Create SeqFeature from these data, and add it to record.features
        qualify = {"note": {"partial": partial, "start_codon": start_codon,
                            "rbs_type": rbs_type, "rbs_spacer": rbs_spacer,
                            "gc content": gc_pct},
                   "product": ["hypothetical protein"],
                   "locus_tag": ["_".join([record.id, "CDS",
                                 str(gene_num+1)])]}
        feature = SeqFeature(FeatureLocation(start, end), strand=strand,
                             qualifiers=qualify, type="CDS")

        feature_sequence = feature.extract(record.seq)
        feature_trans = feature_sequence.translate(to_stop=True, table=11)
        feature.qualifiers["translation"] = [str(feature_trans)]

        record.features.append(feature)


if __name__ == "__main__":
    if len(sys.argv) == 1:
        sys.argv.append("-h")
    main(sys.argv[1:])<|MERGE_RESOLUTION|>--- conflicted
+++ resolved
@@ -19,17 +19,10 @@
 from prophicient.functions.fasta import write_fasta
 from prophicient.functions.att import find_attachment_site
 from prophicient.functions.find_homologs import find_homologs
-<<<<<<< HEAD
 from prophicient.functions.multiprocess import CPUS
 from prophicient.functions.prophage_prediction import (
                                 contig_to_dataframe, predict_prophage_genes,
                                 predict_prophage_coords)
-=======
-from prophicient.functions.gene_prediction import *
-from prophicient.functions.multiprocess import CPUS, parallelize
-from prophicient.functions.prefilter import prefilter_genome, realign_subrecord
-from prophicient.functions.prophage_prediction import *
->>>>>>> bfe65bfc
 from prophicient.functions.visualization import prophage_diagram
 
 # GLOBAL VARIABLES
@@ -292,21 +285,11 @@
 
     reference_map = dict()
     for blast_result in blast_results:
-<<<<<<< HEAD
         # Checks to see if the sequence refeernce ID has already been stored
-        exists = reference_map.get(blast_result["sseqid"], None)
-
-        # If it has been, continue
-        if exists is not None:
-            continue
-
-        reference_map[blast_result["sseqid"]] = blast_result
-=======
         result_exists = reference_map.get(blast_result["sseqid"], False)
 
         if not result_exists:
             reference_map[blast_result["sseqid"]] = blast_result
->>>>>>> bfe65bfc
 
     return reference_map
 
@@ -393,14 +376,12 @@
     :type min_kmer_score: int
     """
     for prophage in prophages:
-<<<<<<< HEAD
         working_dir = temp_dir.joinpath(prophage.id) 
         working_dir.mkdir()
-=======
+
         half = len(prophage.seq) // 2
         if extension > half:
             extension = half
->>>>>>> bfe65bfc
 
         l_sequence = str(prophage.seq[:extension])
         l_sequence_name = "_".join([prophage.id, "L", "extension"])
@@ -442,11 +423,6 @@
 
                 r_qstart = int(r_data["qstart"])
                 attR = r_sequence[r_qstart-1:r_qstart+overlap_len]
-
-                print(attL)
-                print(attR)
-                print(r_data["sseq"][:overlap_len+1])
-                print(r_data["sseqid"])
 
                 new_start = (prophage.start +
                              int(data_tuple[0]["qend"]) - overlap_len)
@@ -471,19 +447,10 @@
                 if r_start > r_origin:
                     r_origin = r_start
 
-<<<<<<< HEAD
             kmer_data = find_attachment_site(l_sequence, r_sequence,
                                              l_origin, r_origin,
                                              k=min_kmer_score)
             if kmer_data[2] >= min_kmer_score:
-=======
-            kmer_data = kmer_count_attachment_site(
-                                            l_sequence, r_sequence,
-                                            l_anchor, r_anchor,
-                                            k=min_kmer_score)
-            print(kmer_data[2])
-            if kmer_data[3] >= min_kmer_score:
->>>>>>> bfe65bfc
                 new_start = (prophage.start +
                              kmer_data[0].location.start)
                 new_end = ((prophage.end - extension) +
@@ -493,7 +460,6 @@
                 new_coords = (prophage.start, prophage.end)
 
         prophage.set_coordinates(*new_coords)
-        print(f"({new_coords[0]}, {new_coords[1]})")
 
 
 def extract_prodigal_features(record, prodigal_output_path):
